package scalaz
package scalacheck

import org.scalacheck.{Arbitrary, Gen, Prop, Properties}
import Prop.forAll
import Scalaz._

/**
 * Scalacheck properties that should hold for instances of type classes defined in Scalaz Core.
 */
object ScalazProperties {

  object equal {
    def commutativity[A](implicit A: Equal[A], arb: Arbitrary[A]) = forAll(A.equalLaw.commutative _)

    def reflexive[A](implicit A: Equal[A], arb: Arbitrary[A]) = forAll(A.equalLaw.reflexive _)

    def transitive[A](implicit A: Equal[A], arb: Arbitrary[A]) = forAll(A.equalLaw.transitive _)

    def naturality[A](implicit A: Equal[A], arb: Arbitrary[A]) = forAll(A.equalLaw.naturality _)

    def laws[A](implicit A: Equal[A], arb: Arbitrary[A]) = new Properties("equal") {
      property("commutativity") = commutativity[A]
      property("reflexive") = reflexive[A]
      property("transitive") = transitive[A]
      property("naturality") = naturality[A]
    }
  }

  object order {
    def transitiveOrder[A](implicit A: Order[A], arb: Arbitrary[A]) = forAll(A.orderLaw.transitiveOrder _)

    def orderAndEqualConsistent[A](implicit A: Order[A], arb: Arbitrary[A]) = forAll(A.orderLaw.orderAndEqualConsistent _)

    import scala.math.{Ordering => SOrdering}

    def scalaOrdering[A: Order: SOrdering: Arbitrary] = forAll((a1: A, a2: A) => Order[A].order(a1, a2) == Ordering.fromInt(SOrdering[A].compare(a1, a2)))

    def laws[A](implicit A: Order[A], arb: Arbitrary[A]) = new Properties("order") {
      include(equal.laws[A])
      property("transitive order") = transitiveOrder[A]
      property("order and equal consistent") = orderAndEqualConsistent[A]
    }
  }

  object enum {
    def succpred[A](implicit A: Enum[A], arb: Arbitrary[A]) = forAll(A.enumLaw.succpred _)

    def predsucc[A](implicit A: Enum[A], arb: Arbitrary[A]) = forAll(A.enumLaw.predsucc _)

    def minmaxpred[A](implicit A: Enum[A]): Prop = A.enumLaw.minmaxpred

    def minmaxsucc[A](implicit A: Enum[A]): Prop = A.enumLaw.minmaxsucc

    private val smallInt = Gen.choose(-100, 100)

    def succn[A](implicit A: Enum[A], arb: Arbitrary[A]) = forAll((x: A) => forAll(smallInt)(A.enumLaw.succn(x, _)))

    def predn[A](implicit A: Enum[A], arb: Arbitrary[A]) = forAll((x: A) => forAll(smallInt)(A.enumLaw.predn(x, _)))

    def succorder[A](implicit A: Enum[A], arb: Arbitrary[A]) = forAll(A.enumLaw.succorder _)

    def predorder[A](implicit A: Enum[A], arb: Arbitrary[A]) = forAll(A.enumLaw.predorder _)

    def laws[A](implicit A: Enum[A], arb: Arbitrary[A]) = new Properties("enum") {
      include(order.laws[A])
      property("predecessor then successor is identity") = succpred[A]
      property("successor then predecessor is identity") = predsucc[A]
      property("predecessor of the min is the max") = minmaxpred[A]
      property("successor of the max is the min") = minmaxsucc[A]
      property("n-successor is n-times successor") = succn[A]
      property("n-predecessor is n-times predecessor") = predn[A]
      property("successor is greater or equal") = succorder[A]
      property("predecessor is less or equal") = predorder[A]
    }
  }

  object semigroup {
    def associative[A](implicit A: Semigroup[A], eqa: Equal[A], arb: Arbitrary[A]) = forAll(A.semigroupLaw.associative _)

    def laws[A](implicit A: Semigroup[A], eqa: Equal[A], arb: Arbitrary[A]) = new Properties("semigroup") {
      property("associative") = associative[A]
    }
  }

  object monoid {
    def leftIdentity[A](implicit A: Monoid[A], eqa: Equal[A], arb: Arbitrary[A]) = forAll(A.monoidLaw.leftIdentity _)

    def rightIdentity[A](implicit A: Monoid[A], eqa: Equal[A], arb: Arbitrary[A]) = forAll(A.monoidLaw.rightIdentity _)

    def laws[A](implicit A: Monoid[A], eqa: Equal[A], arb: Arbitrary[A]) = new Properties("monoid") {
      include(semigroup.laws[A])
      property("left identity") = leftIdentity[A]
      property("right identity") = rightIdentity[A]
    }
  }

  object invariantFunctor {
    def identity[F[_], X](implicit F: InvariantFunctor[F], afx: Arbitrary[F[X]], ef: Equal[F[X]]) =
      forAll(F.invariantFunctorLaw.invariantIdentity[X] _)

    def composite[F[_], X, Y, Z](implicit F: InvariantFunctor[F], af: Arbitrary[F[X]], axy: Arbitrary[(X => Y)],
                                   ayz: Arbitrary[(Y => Z)], ayx: Arbitrary[(Y => X)], azy: Arbitrary[(Z => Y)], ef: Equal[F[Z]]) =
      forAll(F.invariantFunctorLaw.invariantComposite[X, Y, Z] _)

    def laws[F[_]](implicit F: InvariantFunctor[F], af: Arbitrary[F[Int]], axy: Arbitrary[(Int => Int)],
                   ef: Equal[F[Int]]) = new Properties("invariantFunctor") {
      property("identity") = identity[F, Int]
      property("composite") = composite[F, Int, Int, Int]
    }
  }

  object functor {
    def identity[F[_], X](implicit F: Functor[F], afx: Arbitrary[F[X]], ef: Equal[F[X]]) =
      forAll(F.functorLaw.identity[X] _)

    def composite[F[_], X, Y, Z](implicit F: Functor[F], af: Arbitrary[F[X]], axy: Arbitrary[(X => Y)],
                                   ayz: Arbitrary[(Y => Z)], ef: Equal[F[Z]]) =
      forAll(F.functorLaw.composite[X, Y, Z] _)

    def laws[F[_]](implicit F: Functor[F], af: Arbitrary[F[Int]], axy: Arbitrary[(Int => Int)],
                   ef: Equal[F[Int]]) = new Properties("functor") {
      include(invariantFunctor.laws[F])
      property("identity") = identity[F, Int]
      property("composite") = composite[F, Int, Int, Int]
    }
  }

  object applicative {
    def identity[F[_], X](implicit f: Applicative[F], afx: Arbitrary[F[X]], ef: Equal[F[X]]) =
      forAll(f.applicativeLaw.identity[X] _)

    def composition[F[_], X, Y, Z](implicit ap: Applicative[F], afx: Arbitrary[F[X]], au: Arbitrary[F[Y => Z]],
                                   av: Arbitrary[F[X => Y]], e: Equal[F[Z]]) = forAll(ap.applicativeLaw.composition[X, Y, Z] _)

    def homomorphism[F[_], X, Y](implicit ap: Applicative[F], ax: Arbitrary[X], af: Arbitrary[X => Y], e: Equal[F[Y]]) =
      forAll(ap.applicativeLaw.homomorphism[X, Y] _)

    def interchange[F[_], X, Y](implicit ap: Applicative[F], ax: Arbitrary[X], afx: Arbitrary[F[X => Y]], e: Equal[F[Y]]) =
      forAll(ap.applicativeLaw.interchange[X, Y] _)

    def mapApConsistency[F[_], X, Y](implicit ap: Applicative[F], ax: Arbitrary[F[X]], afx: Arbitrary[X => Y], e: Equal[F[Y]]) =
      forAll(ap.applicativeLaw.mapLikeDerived[X, Y] _)

    def laws[F[_]](implicit F: Applicative[F], af: Arbitrary[F[Int]],
                   aff: Arbitrary[F[Int => Int]], e: Equal[F[Int]]) = new Properties("applicative") {
      include(functor.laws[F])
      property("identity") = applicative.identity[F, Int]
      property("composition") = applicative.composition[F, Int, Int, Int]
      property("homomorphism") = applicative.homomorphism[F, Int, Int]
      property("interchange") = applicative.interchange[F, Int, Int]
      property("map consistent with ap") = applicative.mapApConsistency[F, Int, Int]
    }
  }

  object monad {
    def rightIdentity[M[_], X](implicit M: Monad[M], e: Equal[M[X]], a: Arbitrary[M[X]]) =
      forAll(M.monadLaw.rightIdentity[X] _)

    def leftIdentity[M[_], X, Y](implicit am: Monad[M], emy: Equal[M[Y]], ax: Arbitrary[X], af: Arbitrary[(X => M[Y])]) =
      forAll(am.monadLaw.leftIdentity[X, Y] _)

    def associativity[M[_], X, Y, Z](implicit M: Monad[M], amx: Arbitrary[M[X]], af: Arbitrary[(X => M[Y])],
                                     ag: Arbitrary[(Y => M[Z])], emz: Equal[M[Z]]) =
      forAll(M.monadLaw.associativeBind[X, Y, Z] _)

    def bindApConsistency[M[_], X, Y](implicit M: Monad[M], amx: Arbitrary[M[X]],
                                      af: Arbitrary[M[X => Y]], emy: Equal[M[Y]]) =
      forAll(M.monadLaw.apLikeDerived[X, Y] _)

    def laws[M[_]](implicit a: Monad[M], am: Arbitrary[M[Int]],
                   af: Arbitrary[Int => M[Int]], ag: Arbitrary[M[Int => Int]], e: Equal[M[Int]]) = new Properties("monad") {
      include(applicative.laws[M])

      property("right identity") = monad.rightIdentity[M, Int]
      property("left identity") = monad.leftIdentity[M, Int, Int]
      property("associativity") = monad.associativity[M, Int, Int, Int]
      property("ap consistent with bind") = monad.bindApConsistency[M, Int, Int]

    }
  }

  object comonad {
    def cobindLeftIdentity[F[_], A](implicit F: Comonad[F], F0: Equal[F[A]], fa: Arbitrary[F[A]]) =
      forAll(F.comonadLaw.cobindLeftIdentity[A] _)

    def cobindRightIdentity[F[_], A, B](implicit F: Comonad[F], F0: Equal[B], fa: Arbitrary[F[A]], f: Arbitrary[F[A] => B]) =
      forAll(F.comonadLaw.cobindRightIdentity[A, B] _)

    def cobindAssociative[F[_], A, B, C, D](implicit F: Comonad[F], D: Equal[D], fa: Arbitrary[F[A]],
                                            f: Arbitrary[F[A] => B], g: Arbitrary[F[B] => C], h: Arbitrary[F[C] => D]) =
      forAll(F.comonadLaw.cobindAssociative[A, B, C, D] _)

    def laws[F[_]](implicit a: Comonad[F], am: Arbitrary[F[Int]],
                   af: Arbitrary[F[Int] => Int], e: Equal[F[Int]]) = new Properties("comonad") {
      include(functor.laws[F])
      property("cobind left identity") = cobindLeftIdentity[F, Int]
      property("cobind right identity") = cobindRightIdentity[F, Int, Int]
      property("cobind associative") = cobindAssociative[F, Int, Int, Int, Int]
    }
  }

  object traverse {
    def identityTraverse[F[_], X, Y](implicit f: Traverse[F], afx: Arbitrary[F[X]], axy: Arbitrary[X => Y], ef: Equal[F[Y]]) =
      forAll(f.traverseLaw.identityTraverse[X, Y] _)

    def purity[F[_], G[_], X](implicit f: Traverse[F], afx: Arbitrary[F[X]], G: Applicative[G], ef: Equal[G[F[X]]]) =
      forAll(f.traverseLaw.purity[G, X] _)

    def sequentialFusion[F[_], N[_], M[_], A, B, C](implicit fa: Arbitrary[F[A]], amb: Arbitrary[A => M[B]], bnc: Arbitrary[B => N[C]],
                                                      F: Traverse[F], N: Applicative[N], M: Applicative[M], MN: Equal[M[N[F[C]]]]): Prop =
      forAll(F.traverseLaw.sequentialFusion[N, M, A, B, C] _)

    def naturality[F[_], N[_], M[_], A](nat: (M ~> N))
                                       (implicit fma: Arbitrary[F[M[A]]], F: Traverse[F], N: Applicative[N], M: Applicative[M], NFA: Equal[N[F[A]]]): Prop =
      forAll(F.traverseLaw.naturality[N, M, A](nat) _)

    def parallelFusion[F[_], N[_], M[_], A, B](implicit fa: Arbitrary[F[A]], amb: Arbitrary[A => M[B]], anb: Arbitrary[A => N[B]],
                                               F: Traverse[F], N: Applicative[N], M: Applicative[M], MN: Equal[(M[F[B]], N[F[B]])]): Prop =
      forAll(F.traverseLaw.parallelFusion[N, M, A, B] _)

    def laws[F[_]](implicit fa: Arbitrary[F[Int]], F: Traverse[F], EF: Equal[F[Int]]) =
      new Properties("traverse") {
        property("identity traverse") = identityTraverse[F, Int, Int]

        import std.list._, std.option._, std.stream._, std.anyVal._

        property("purity.option") = purity[F, Option, Int]
        property("purity.stream") = purity[F, Stream, Int]

        property("sequential fusion") = sequentialFusion[F, Option, List, Int, Int, Int]
      }
  }

  object bitraverse {
    def laws[F[_, _]](implicit fa: Arbitrary[F[Int,Int]], F: Bitraverse[F], EF: Equal[F[Int, Int]]) =
      new Properties("bitraverse") {
        private implicit val left = F.leftTraverse[Int]
        private implicit val right = F.rightTraverse[Int]
        include(traverse.laws[({type f[a]=F[a, Int]})#f])
        include(traverse.laws[({type f[a]=F[Int, a]})#f])
      }
  }

  object plus {
    def associative[F[_], X](implicit f: Plus[F], afx: Arbitrary[F[X]], ef: Equal[F[X]]) =
      forAll(f.plusLaw.associative[X] _)

    def laws[F[_]](implicit F: Plus[F], afx: Arbitrary[F[Int]], ef: Equal[F[Int]]) = new Properties("plus") {
      include(semigroup.laws[F[Int]](F.semigroup[Int], implicitly, implicitly))
      property("associative") = associative[F, Int]
    }
  }

  object plusEmpty {
    def leftPlusIdentity[F[_], X](implicit f: PlusEmpty[F], afx: Arbitrary[F[X]], ef: Equal[F[X]]) =
      forAll(f.plusEmptyLaw.leftPlusIdentity[X] _)

    def rightPlusIdentity[F[_], X](implicit f: PlusEmpty[F], afx: Arbitrary[F[X]], ef: Equal[F[X]]) =
      forAll(f.plusEmptyLaw.rightPlusIdentity[X] _)

    def laws[F[_]](implicit F: PlusEmpty[F], afx: Arbitrary[F[Int]], af: Arbitrary[Int => Int], ef: Equal[F[Int]]) = new Properties("plusEmpty") {
      include(plus.laws[F])
      include(monoid.laws[F[Int]](F.monoid[Int], implicitly, implicitly))
      property("left plus identity") = leftPlusIdentity[F, Int]
      property("right plus identity") = rightPlusIdentity[F, Int]
    }
  }

  object isEmpty {
    def emptyIsEmpty[F[_], X](implicit f: IsEmpty[F]):Prop =
      f.isEmptyLaw.emptyIsEmpty[X]

    def emptyPlusIdentity[F[_], X](implicit f: IsEmpty[F], afx: Arbitrary[F[X]]) =
      forAll(f.isEmptyLaw.emptyPlusIdentity[X] _)

    def laws[F[_]](implicit F: IsEmpty[F], afx: Arbitrary[F[Int]], ef: Equal[F[Int]]) = new Properties("isEmpty") {
      include(plusEmpty.laws[F])
      property("empty is empty") = emptyIsEmpty[F, Int]
      property("empty plus identity") =  emptyPlusIdentity[F, Int]
    }
  }

  object monadPlus {
    def emptyMap[F[_], X](implicit f: MonadPlus[F], afx: Arbitrary[X => X], ef: Equal[F[X]]) =
      forAll(f.monadPlusLaw.emptyMap[X] _)

    def leftZero[F[_], X](implicit F: MonadPlus[F], afx: Arbitrary[X => F[X]], ef: Equal[F[X]]) =
      forAll(F.monadPlusLaw.leftZero[X] _)

    def rightZero[F[_], X](implicit F: MonadPlus[F], afx: Arbitrary[F[X]], ef: Equal[F[X]]) =
      forAll(F.strongMonadPlusLaw.rightZero[X] _)

    def laws[F[_]](implicit F: MonadPlus[F], afx: Arbitrary[F[Int]], afy: Arbitrary[F[Int => Int]], ef: Equal[F[Int]]) = new Properties("monad plus") {
      include(monad.laws[F])
      include(plusEmpty.laws[F])
      property("empty map") = emptyMap[F, Int]
      property("left zero") = leftZero[F, Int]
    }
    def strongLaws[F[_]](implicit F: MonadPlus[F], afx: Arbitrary[F[Int]], afy: Arbitrary[F[Int => Int]], ef: Equal[F[Int]]) = new Properties("monad plus") {
      include(laws[F])
      property("right zero") = rightZero[F, Int]
    }
  }

  object contravariant {
    def identity[F[_], X](implicit F: Contravariant[F], afx: Arbitrary[F[X]], ef: Equal[F[X]]) =
      forAll(F.contravariantLaw.identity[X] _)

    def composite[F[_], X, Y, Z](implicit F: Contravariant[F], af: Arbitrary[F[Z]], axy: Arbitrary[(X => Y)],
                                   ayz: Arbitrary[(Y => Z)], ef: Equal[F[X]]) =
      forAll(F.contravariantLaw.composite[Z, Y, X] _)

    def laws[F[_]](implicit F: Contravariant[F], af: Arbitrary[F[Int]], axy: Arbitrary[(Int => Int)],
                   ef: Equal[F[Int]]) = new Properties("contravariant") {
      include(invariantFunctor.laws[F])
      property("identity") = identity[F, Int]
      property("composite") = composite[F, Int, Int, Int]
    }
  }

  object compose {
    def associative[=>:[_, _], A, B, C, D](implicit ab: Arbitrary[A =>: B], bc: Arbitrary[B =>: C],
                                           cd: Arbitrary[C =>: D], C: Compose[=>:], E: Equal[A =>: D]) =
      forAll(C.composeLaw.associative[A, B, C, D] _)

    def laws[=>:[_, _]](implicit C: Category[=>:], AB: Arbitrary[Int =>: Int], E: Equal[Int =>: Int]) = new Properties("category") {
      property("associative") = associative[=>:, Int, Int, Int, Int]
      include(semigroup.laws[Int =>: Int](C.semigroup[Int], implicitly, implicitly))
    }
  }

  object category {
    def leftIdentity[=>:[_, _], A, B](implicit ab: Arbitrary[A =>: B], C: Category[=>:], E: Equal[A =>: B]) =
      forAll(C.categoryLaw.leftIdentity[A, B] _)

    def rightIdentity[=>:[_, _], A, B](implicit ab: Arbitrary[A =>: B], C: Category[=>:], E: Equal[A =>: B]) =
      forAll(C.categoryLaw.rightIdentity[A, B] _)

    def laws[=>:[_, _]](implicit C: Category[=>:], AB: Arbitrary[Int =>: Int], E: Equal[Int =>: Int]) = new Properties("category") {
      include(compose.laws[=>:])
      property("left identity") = leftIdentity[=>:, Int, Int]
      property("right identity") = rightIdentity[=>:, Int, Int]
      include(monoid.laws[Int =>: Int](C.monoid[Int], implicitly, implicitly))
    }
  }

  object bifunctor {
    def laws[F[_, _]](implicit F: Bifunctor[F], E: Equal[F[Int, Int]], af: Arbitrary[F[Int, Int]],
                      axy: Arbitrary[(Int => Int)]) = new Properties("bifunctor") {
      include(functor.laws[({type λ[α]=F[α, Int]})#λ](F.leftFunctor[Int], implicitly, implicitly, implicitly))
      include(functor.laws[({type λ[α]=F[Int, α]})#λ](F.rightFunctor[Int], implicitly, implicitly, implicitly))
    }
  }

  object lens {
    import Lens._
    def identity[A, B](l: Lens[A, B])(implicit A: Arbitrary[A], EA: Equal[A]) = forAll(l.lensLaw.identity _)
    def retention[A, B](l: Lens[A, B])(implicit A: Arbitrary[A], B: Arbitrary[B], EB: Equal[B]) = forAll(l.lensLaw.retention _)
    def doubleSet[A, B](l: Lens[A, B])(implicit A: Arbitrary[A], B: Arbitrary[B], EB: Equal[A]) = forAll(l.lensLaw.doubleSet _)

    def laws[A, B](l: Lens[A, B])(implicit A: Arbitrary[A], B: Arbitrary[B], EA: Equal[A], EB: Equal[B]) = new Properties("lens") {
      property("identity") = identity[A, B](l)
      property("retention") = retention[A, B](l)
      property("doubleSet") = doubleSet[A, B](l)
    }
  }
<<<<<<< HEAD

  @deprecated("MetricSpace is deprecated", "7.0.1")
  object metricSpace {
    def nonNegativity[F](implicit F: MetricSpace[F], af: Arbitrary[F]) = forAll(F.metricSpaceLaw.nonNegativity _)
    def identity[F](implicit F: MetricSpace[F], af: Arbitrary[F]) = forAll(F.metricSpaceLaw.identity _)
    def equality[F](implicit F: MetricSpace[F], E: Equal[F], af: Arbitrary[F]) = forAll(F.metricSpaceLaw.equality _)
    def symmetry[F](implicit F: MetricSpace[F], af: Arbitrary[F]) = forAll(F.metricSpaceLaw.symmetry _)
    def triangleInequality[F](implicit F: MetricSpace[F], af: Arbitrary[F]) = forAll(F.metricSpaceLaw.triangleInequality _)
    def laws[F](implicit F: MetricSpace[F], E: Equal[F], af: Arbitrary[F]) = new Properties("metric space") {
      property("nonNegativity") = nonNegativity[F]
      property("identity") = identity[F]
      property("equality") = equality[F]
      property("symmetry") = symmetry[F]
      property("triangleInequality") = triangleInequality[F]
    }
  }

=======
>>>>>>> b4f864a2
}<|MERGE_RESOLUTION|>--- conflicted
+++ resolved
@@ -365,7 +365,6 @@
       property("doubleSet") = doubleSet[A, B](l)
     }
   }
-<<<<<<< HEAD
 
   @deprecated("MetricSpace is deprecated", "7.0.1")
   object metricSpace {
@@ -383,6 +382,4 @@
     }
   }
 
-=======
->>>>>>> b4f864a2
 }