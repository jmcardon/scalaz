options:
  - title: Home
    url: index.html

  - title: Type classes
    url: typeclass/index.html
    menu_section: typeclass

    nested_options:
    - title: Applicative
      url: typeclass/Applicative.html
      menu_section: typeclass
    - title: Apply
      url: typeclass/Apply.html
      menu_section: typeclass
<<<<<<< HEAD
=======
    - tiel: Bifunctor
      url: typeclass/Bifunctor.html
      menu_section: typeclass
>>>>>>> bb5b42d2
    - title: Debug
      url: typeclass/Debug.html
      menu_section: typeclass
    - title: Functor
      url: typeclass/Functor.html
      menu_section: typeclass
    - title: Monad
      url: typeclass/Monad.html
      menu_section: typeclass
    - title: Monoid
      url: typeclass/Monoid.html
      menu_section: typeclass
<<<<<<< HEAD
    - title: Semigroup
      url: typeclass/Semigroup.html
      menu_section: typeclass
=======
>>>>>>> bb5b42d2

  - title: Data classes
    url: data/index.html
    menu_section: data

    nested_options:
    - title: Disjunction
      url: data/Disjunction.html
      menu_section: data
    - title: Forall
      url: data/Forall.html
      menu_section: data
    - title: Maybe
      url: data/Maybe.html
      menu_section: data
    - title: Maybe2
      url: data/Maybe2.html
      menu_section: data
    - title: These
      url: data/These.html
      menu_section: data<|MERGE_RESOLUTION|>--- conflicted
+++ resolved
@@ -13,12 +13,9 @@
     - title: Apply
       url: typeclass/Apply.html
       menu_section: typeclass
-<<<<<<< HEAD
-=======
-    - tiel: Bifunctor
+    - title: Bifunctor
       url: typeclass/Bifunctor.html
       menu_section: typeclass
->>>>>>> bb5b42d2
     - title: Debug
       url: typeclass/Debug.html
       menu_section: typeclass
@@ -31,12 +28,9 @@
     - title: Monoid
       url: typeclass/Monoid.html
       menu_section: typeclass
-<<<<<<< HEAD
     - title: Semigroup
       url: typeclass/Semigroup.html
       menu_section: typeclass
-=======
->>>>>>> bb5b42d2
 
   - title: Data classes
     url: data/index.html
