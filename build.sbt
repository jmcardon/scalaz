--- conflicted
+++ resolved
@@ -19,7 +19,6 @@
 
 lazy val baseJS       = base.js
 
-<<<<<<< HEAD
 lazy val effect       = crossProject.in(file("effect"))
   .settings(stdSettings("effect"))
   .settings(
@@ -28,10 +27,6 @@
           , "org.specs2" %%% "specs2-matcher-extra"  % "4.0.0" % "test"),
       scalacOptions in Test ++= Seq("-Yrangepos"))
   .dependsOn( baze )
-=======
-lazy val effect       = crossProject.module
-  .dependsOn( base )
->>>>>>> a283b118
 
 lazy val effectJVM    = effect.jvm
 
