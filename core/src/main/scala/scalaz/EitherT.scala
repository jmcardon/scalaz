package scalaz

import scala.util.control.NonFatal
import scala.reflect.ClassTag
import Liskov.<~<

/**
 * Represents a computation of type `F[A \/ B]`.
 *
 * Example:
 * {{{
 * val x: Option[String \/ Int] = Some(\/-(1))
 * EitherT(x).map(1+).run // Some(\/-(2))
 * }}}
 * */
final case class EitherT[F[_], A, B](run: F[A \/ B]) {
  import OptionT._

  final class Switching_\/[X](r: => X) {
    def <<?:(left: X)(implicit F: Functor[F]): F[X] =
      foldConst(left, r)
  }

  /** If this disjunction is right, return the given X value, otherwise, return the X value given to the return value. */
  @deprecated("Due to SI-1980, <<?: will always evaluate its left argument; use foldConst instead",
              since = "7.3.0")
  def :?>>[X](right: => X): Switching_\/[X] =
    new Switching_\/(right)

  def fold[X](l: A => X, r: B => X)(implicit F: Functor[F]): F[X] =
    F.map(run)(_.fold(l, r))

  def foldM[X](l: A => F[X], r: B => F[X])(implicit F: Bind[F]): F[X] =
    F.join(fold(l, r))

  def foldConst[X](l: => X, r: => X)(implicit F: Functor[F]): F[X] =
    F.map(run)(_.foldConst(l, r))

  /** Return `true` if this disjunction is left. */
  def isLeft(implicit F: Functor[F]): F[Boolean] =
    F.map(run)(_.isLeft)

  /** Return `true` if this disjunction is right. */
  def isRight(implicit F: Functor[F]): F[Boolean] =
    F.map(run)(_.isRight)

  /** Flip the left/right values in this disjunction. Alias for `swap` */
  def swap(implicit F: Functor[F]): EitherT[F, B, A] =
    EitherT(F.map(run)(_.swap))

  /** Flip the left/right values in this disjunction. Alias for `unary_~` */
  def unary_~(implicit F: Functor[F]): EitherT[F, B, A] =
    swap

  /** Run the given function on this swapped value. Alias for `~` */
  def swapped[AA, BB](k: (B \/ A) => (BB \/ AA))(implicit F: Functor[F]): EitherT[F, AA, BB] =
    EitherT(F.map(run)(_ swapped k))

  /** Run the given function on this swapped value. Alias for `swapped` */
  def ~[AA, BB](k: (B \/ A) => (BB \/ AA))(implicit F: Functor[F]): EitherT[F, AA, BB] =
    swapped(k)

  /** Binary functor map on this disjunction. */
  def bimap[C, D](f: A => C, g: B => D)(implicit F: Functor[F]): EitherT[F, C, D] =
    EitherT(F.map(run)(_.bimap(f, g)))

  /** Run the given function on the left value. */
  def leftMap[C](f: A => C)(implicit F: Functor[F]): EitherT[F, C, B] =
    bimap(f, identity)

  /** Binary functor traverse on this disjunction. */
  def bitraverse[G[_], C, D](f: A => G[C], g: B => G[D])(implicit F: Traverse[F], G: Applicative[G]): G[EitherT[F, C, D]] =
    Applicative[G].map(F.traverse(run)(Bitraverse[\/].bitraverseF(f, g)))(EitherT(_: F[C \/ D]))

  /** Map on the right of this disjunction. */
  def map[C](f: B => C)(implicit F: Functor[F]): EitherT[F, A, C] =
    EitherT(F.map(run)(_.map(f)))

<<<<<<< HEAD
  /** Map on the right of this disjunction. */
  def mapF[C](f: B => F[C])(implicit M: Monad[F]): EitherT[F, A, C] =
    flatMapF {
      f andThen (mb => M.map(mb)(b => \/-(b)))
    }
=======
  def mapT[G[_], C, D](f: F[A \/ B] => G[C \/ D]): EitherT[G, C, D] =
    EitherT(f(run))
>>>>>>> 3299caae

  /** Traverse on the right of this disjunction. */
  def traverse[G[_], C](f: B => G[C])(implicit F: Traverse[F], G: Applicative[G]): G[EitherT[F, A, C]] =
    G.map(F.traverse(run)(o => Traverse[A \/ ?].traverse(o)(f)))(EitherT(_))

  /** Apply a function in the environment of the right of this
    * disjunction.  Because it runs my `F` even when `f`'s `\/` fails,
    * it is not consistent with `ap`.
    */
  def app[C](f: => EitherT[F, A, B => C])(implicit F: Apply[F]): EitherT[F, A, C] =
    EitherT(F.apply2(f.run, run)((a, b) => b ap a))

  /** Bind through the right of this disjunction. */
  def flatMap[C](f: B => EitherT[F, A, C])(implicit F: Monad[F]): EitherT[F, A, C] =
    EitherT(F.bind(run)(_.fold(a => F.point(-\/(a): (A \/ C)), b => f(b).run)))

  /** Bind the inner monad through the right of this disjunction. */
  def flatMapF[C](f: B => F[A \/ C])(implicit F: Monad[F]): EitherT[F, A, C] =
    EitherT(F.bind(run)(_.fold(a => F.point(-\/(a): (A \/ C)), f)))

  /** Fold on the right of this disjunction. */
  def foldRight[Z](z: => Z)(f: (B, => Z) => Z)(implicit F: Foldable[F]): Z =
    F.foldRight[A \/ B, Z](run, z)((a, b) => a.foldRight(b)(f))

  /** Filter on the right of this disjunction. */
  def filter(p: B => Boolean)(implicit M: Monoid[A], F: Monad[F]): EitherT[F, A, B] =
    MonadPlus[EitherT[F, A, ?]].filter(this)(p)

  /** Alias for `filter`.
   */
  def withFilter(p: B => Boolean)(implicit M: Monoid[A], F: Monad[F]): EitherT[F, A, B] =
    filter(p)(M, F)

  /** Return `true` if this disjunction is a right value satisfying the given predicate. */
  def exists(f: B => Boolean)(implicit F: Functor[F]): F[Boolean] =
    F.map(run)(_ exists f)

  /** Return `true` if this disjunction is a left value or the right value satisfies the given predicate. */
  def forall(f: B => Boolean)(implicit F: Functor[F]): F[Boolean] =
    F.map(run)(_ forall f)

  /** Return an empty list or list with one element on the right of this disjunction. */
  def toList(implicit F: Functor[F]): F[List[B]] =
    F.map(run)(_.fold(_ => Nil, _ :: Nil))

  /** Return a `this` on the left-side or a `that` on the right-side of this disjunction  */
  def toThese(implicit F: Functor[F]): TheseT[F, A, B] = TheseT(F.map(run)(_.toThese))

  /** Return an empty stream or stream with one element on the right of this disjunction. */
  def toStream(implicit F: Functor[F]): F[Stream[B]] =
    F.map(run)((_: (A \/ B)).fold(_ => Stream(), Stream(_)))

  /** Return an empty option or option with one element on the right of this disjunction. Useful to sweep errors under the carpet. */
  def toOption(implicit F: Functor[F]): OptionT[F, B] =
    optionT[F](F.map(run)((_: (A \/ B)).toOption))

  /** Return an empty option or option with one element on the right of this disjunction. Useful to sweep errors under the carpet. */
  def toMaybe(implicit F: Functor[F]): MaybeT[F, B] =
    MaybeT(F.map(run)((_: (A \/ B)).toMaybe))

  /** Convert to a core `scala.Either` at your own peril. */
  def toEither(implicit F: Functor[F]): F[Either[A, B]] =
    F.map(run)(_.toEither)

  /** Return the right value of this disjunction or the given default if left. Alias for `|` */
  def getOrElse(default: => B)(implicit F: Functor[F]): F[B] =
    F.map(run)(_ getOrElse default)

  /** Return the right value of this disjunction or the given default if left. Alias for `getOrElse` */
  def |(default: => B)(implicit F: Functor[F]): F[B] =
    getOrElse(default)

  /** Return the right value of this disjunction or run the given function on the left. */
  def valueOr(x: A => B)(implicit F: Functor[F]): F[B] =
    F.map(run)(_ valueOr x)

  /** Return this if it is a right, otherwise, return the given value. Alias for `|||` */
  def orElse(x: => EitherT[F, A, B])(implicit F: Monad[F]): EitherT[F, A, B] = {
    val g = run
    EitherT(F.bind(g) {
      case    -\/(_)  => x.run
      case r@(\/-(_)) => F.point(r)
    })
  }

  /** Return this if it is a right, otherwise, return the given value. Alias for `orElse` */
  def |||(x: => EitherT[F, A, B])(implicit F: Monad[F]): EitherT[F, A, B] =
    orElse(x)

  /**
   * Sums up values inside disjunction, if both are left or right. Returns first left otherwise.
   * {{{
   * \/-(v1) +++ \/-(v2) → \/-(v1 + v2)
   * \/-(v1) +++ -\/(v2) → -\/(v2)
   * -\/(v1) +++ \/-(v2) → -\/(v1)
   * -\/(v1) +++ -\/(v2) → -\/(v1 + v2)
   * }}}
   */
  def +++(x: => EitherT[F, A, B])(implicit M1: Semigroup[B], M2: Semigroup[A], F: Apply[F]): EitherT[F, A, B] =
    EitherT(F.apply2(run, x.run)(_ +++ _))

  /** Ensures that the right value of this disjunction satisfies the given predicate, or returns left with the given value. */
  def ensure(onLeft: => A)(f: B => Boolean)(implicit F: Functor[F]): EitherT[F, A, B] =
    EitherT(F.map(run)(_.ensure(onLeft)(f)))

  /** Compare two disjunction values for equality. */
  def ===(x: EitherT[F, A, B])(implicit EA: Equal[A], EB: Equal[B], F: Apply[F]): F[Boolean] =
    F.apply2(run, x.run)(_ === _)

  /** Compare two disjunction values for ordering. */
  def compare(x: EitherT[F, A, B])(implicit EA: Order[A], EB: Order[B], F: Apply[F]): F[Ordering] =
    F.apply2(run, x.run)(_ compare _)

  /** Show for a disjunction value. */
  def show(implicit SA: Show[A], SB: Show[B], F: Functor[F]): F[Cord] =
    F.map(run)(_.show[A, B])

  /** Cozip this disjunction on its functor. */
  def cozip(implicit Z: Cozip[F]): (F[A] \/ F[B]) =
    Z.cozip(run)

  /** Convert to a validation. */
  def validation(implicit F: Functor[F]): F[Validation[A, B]] =
    F.map(run)(_.validation)

  /** Run a validation function and back to disjunction again. */
  def validationed[AA, BB](k: Validation[A, B] => Validation[AA, BB])(implicit F: Functor[F]): EitherT[F, AA, BB] =
    EitherT(F.map(run)(_ validationed k))

  /** Return the value from whichever side of the disjunction is defined, given a commonly assignable type. */
  def merge[AA >: A](implicit F: Functor[F], ev: B <~< AA): F[AA] = {
    F.map(run) {
      case -\/(a) => a
      case \/-(b) => ev(b)
    }
  }
}

object EitherT extends EitherTInstances {

  def eitherT[F[_], A, B](a: F[A \/ B]): EitherT[F, A, B] = EitherT[F, A, B](a)

  def fromDisjunction[F[_]]: FromDisjunctionAux[F] = new FromDisjunctionAux

  final class FromDisjunctionAux[F[_]] private[EitherT] {
    def apply[A, B](a: A \/ B)(implicit F: Applicative[F]): EitherT[F, A, B] =
      eitherT(F.point(a))
  }

  def eitherTU[FAB, AB, A0, B0](fab: FAB)(
    implicit u1: Unapply[Functor, FAB]{type A = AB}, u2: Unapply2[Bifunctor, AB]{type A = A0; type B = B0}, l: Leibniz.===[AB, A0 \/ B0])
      : EitherT[u1.M, A0, B0] = eitherT(l.subst[u1.M](u1(fab)))

  def monadTell[F[_], W, A](implicit MT0: MonadTell[F, W]): EitherTMonadTell[F, W, A] = new EitherTMonadTell[F, W, A]{
    def MT = MT0
  }

  def monadListen[F[_], W, A](implicit ML0: MonadListen[F, W]): EitherTMonadListen[F, W, A] = new EitherTMonadListen[F, W, A]{
    def MT = ML0
  }

  /** Construct a left disjunction value. */
  def left[F[_], A, B](a: F[A])(implicit F: Functor[F]): EitherT[F, A, B] =
    apply(F.map(a)(\/.left))

  /** Construct a right disjunction value. */
  def right[F[_], A, B](b: F[B])(implicit F: Functor[F]): EitherT[F, A, B] =
    apply(F.map(b)(\/.right))

  def leftU[B]: EitherTLeft[B] =
    new EitherTLeft[B](true)

  /**
   * @example {{{
   * val a: String \/ Int = \/-(1)
   * val b: EitherT[({type l[a] = String \/ a})#l, Boolean, Int] = EitherT.rightU[Boolean](a)
   * }}}
   */
  def rightU[A]: EitherTRight[A] =
    new EitherTRight[A](true)

  private[scalaz] final class EitherTLeft[B](private val dummy: Boolean) extends AnyVal {
    def apply[FA](fa: FA)(implicit F: Unapply[Functor, FA]): EitherT[F.M, F.A, B] =
      left[F.M, F.A, B](F(fa))(F.TC)
  }

  private[scalaz] final class EitherTRight[A](private val dummy: Boolean) extends AnyVal {
    def apply[FB](fb: FB)(implicit F: Unapply[Functor, FB]): EitherT[F.M, A, F.A] =
      right[F.M, A, F.A](F(fb))(F.TC)
  }

  /** Construct a disjunction value from a standard `scala.Either`. */
  def fromEither[F[_], A, B](e: F[Either[A, B]])(implicit F: Functor[F]): EitherT[F, A, B] =
    apply(F.map(e)(_ fold (\/.left, \/.right)))

  def fromTryCatchThrowable[F[_], A, B <: Throwable](a: => F[A])(implicit F: Applicative[F], nn: NotNothing[B], ex: ClassTag[B]): EitherT[F, B, A] =
    try {
      right(a)
    } catch {
      case e if ex.runtimeClass.isInstance(e) => left(F.point(e.asInstanceOf[B]))
    }

  def fromTryCatchNonFatal[F[_], A](a: => F[A])(implicit F: Applicative[F]): EitherT[F, Throwable, A] =
    try {
      right(a)
    } catch {
      case NonFatal(t) => left(F.point(t))
    }

}

sealed abstract class EitherTInstances5 {
  implicit def eitherTNondeterminism[F[_], E](implicit F0: Nondeterminism[F]): Nondeterminism[EitherT[F, E, ?]] =
    new EitherTNondeterminism[F, E] {
      implicit def F = F0
    }
}

sealed abstract class EitherTInstances4 extends EitherTInstances5{
  implicit def eitherTBindRec[F[_], E](implicit F0: Monad[F], B0: BindRec[F]): BindRec[EitherT[F, E, ?]] =
    new EitherTBindRec[F, E] {
      implicit def F = F0
      implicit def B = B0
    }
}

sealed abstract class EitherTInstances3 extends EitherTInstances4 {
  implicit def eitherTMonadError[F[_], E](implicit F0: Monad[F]): MonadError[EitherT[F, E, ?], E] =
    new EitherTMonadError[F, E] {
      implicit def F = F0
    }
}

sealed abstract class EitherTInstances2 extends EitherTInstances3 {
  implicit def eitherTFunctor[F[_], L](implicit F0: Functor[F]): Functor[EitherT[F, L, ?]] =
    new EitherTFunctor[F, L] {
      implicit def F = F0
    }
}

sealed abstract class EitherTInstances1 extends EitherTInstances2 {
  implicit def eitherTMonad[F[_], L](implicit F0: Monad[F]): Monad[EitherT[F, L, ?]] =
    new EitherTMonad[F, L] {
      implicit def F = F0
    }
  implicit def eitherTPlus[F[_], L](implicit F0: Monad[F], L0: Semigroup[L]): Plus[EitherT[F, L, ?]] =
    new EitherTPlus[F, L] {
      implicit def F = F0
      implicit def G = L0
    }
}

sealed abstract class EitherTInstances0 extends EitherTInstances1 {
  implicit def eitherTBifunctor[F[_]](implicit F0: Functor[F]): Bifunctor[EitherT[F, ?, ?]] =
    new EitherTBifunctor[F] {
      implicit def F = F0
    }
  implicit def eitherTBifoldable[F[_]](implicit F0: Foldable[F]): Bifoldable[EitherT[F, ?, ?]] =
    new EitherTBifoldable[F] {
      implicit def F = F0
    }
  implicit def eitherTMonadPlus[F[_], L](implicit F0: Monad[F], L0: Monoid[L]): MonadPlus[EitherT[F, L, ?]] =
    new EitherTMonadPlus[F, L] {
      implicit def F = F0
      implicit def G = L0
    }
  implicit def eitherTFoldable[F[_], L](implicit F0: Foldable[F]): Foldable[EitherT[F, L, ?]] =
    new EitherTFoldable[F, L] {
      implicit def F = F0
    }
}

sealed abstract class EitherTInstances extends EitherTInstances0 {
  implicit def eitherTBitraverse[F[_]](implicit F0: Traverse[F]): Bitraverse[EitherT[F, ?, ?]] =
    new EitherTBitraverse[F] {
      implicit def F = F0
    }

  implicit def eitherTTraverse[F[_], L](implicit F0: Traverse[F]): Traverse[EitherT[F, L, ?]] =
    new EitherTTraverse[F, L] {
      implicit def F = F0
    }

  implicit def eitherTHoist[A]: Hoist[λ[(α[_], β) => EitherT[α, A, β]]] =
    new EitherTHoist[A] {}

  implicit def eitherTEqual[F[_], A, B](implicit F0: Equal[F[A \/ B]]): Equal[EitherT[F, A, B]] =
    F0.contramap((_: EitherT[F, A, B]).run)

  implicit def eitherTShow[F[_], A, B](implicit F0: Show[F[A \/ B]]): Show[EitherT[F, A, B]] =
    Contravariant[Show].contramap(F0)(_.run)
}

private trait EitherTFunctor[F[_], E] extends Functor[EitherT[F, E, ?]] {
  implicit def F: Functor[F]

  override def map[A, B](fa: EitherT[F, E, A])(f: A => B): EitherT[F, E, B] = fa map f
}

private trait EitherTBind[F[_], E] extends Bind[EitherT[F, E, ?]] with EitherTFunctor[F, E] {
  implicit def F: Monad[F]

  final def bind[A, B](fa: EitherT[F, E, A])(f: A => EitherT[F, E, B]): EitherT[F, E, B] = fa flatMap f
}

private trait EitherTBindRec[F[_], E] extends BindRec[EitherT[F, E, ?]] with EitherTBind[F, E] {
  implicit def F: Monad[F]
  implicit def B: BindRec[F]

  final def tailrecM[A, B](a: A)(f: A => EitherT[F, E, A \/ B]): EitherT[F, E, B] =
    EitherT(
      B.tailrecM[A, E \/ B](a)(a => F.map(f(a).run) {
        // E \/ (A \/ B) => A \/ (E \/ B) is _.sequenceU but can't use here
        _.fold(e => \/-(-\/(e)), _.fold(\/.left, b => \/-(\/-(b))))
      })
    )
}

private trait EitherTMonad[F[_], E] extends Monad[EitherT[F, E, ?]] with EitherTBind[F, E] {
  implicit def F: Monad[F]

  def point[A](a: => A): EitherT[F, E, A] = EitherT(F.point(\/-(a)))
}

private trait EitherTPlus[F[_], E] extends Plus[EitherT[F, E, ?]] {
  def F: Monad[F]
  def G: Semigroup[E]

  def plus[A](a: EitherT[F, E, A], b: => EitherT[F, E, A]): EitherT[F, E, A] =
    EitherT(F.bind(a.run){
      case -\/(l) =>
        F.map(b.run){
          case -\/(ll)    => -\/(G.append(l, ll))
          case r @ \/-(_) => r
        }
      case r =>
        F.point(r)
    })
}

private trait EitherTMonadPlus[F[_], E] extends MonadPlus[EitherT[F, E, ?]] with EitherTMonad[F, E] with EitherTPlus[F, E] {
  def G: Monoid[E]

  def empty[A]: EitherT[F, E, A] = EitherT(F.point(-\/(G.zero)))
}

private trait EitherTFoldable[F[_], E] extends Foldable.FromFoldr[EitherT[F, E, ?]] {
  implicit def F: Foldable[F]

  override def foldRight[A, B](fa: EitherT[F, E, A], z: => B)(f: (A, => B) => B): B = fa.foldRight(z)(f)
}

private trait EitherTTraverse[F[_], E] extends Traverse[EitherT[F, E, ?]] with EitherTFoldable[F, E] {
  implicit def F: Traverse[F]

  def traverseImpl[G[_]: Applicative, A, B](fa: EitherT[F, E, A])(f: A => G[B]): G[EitherT[F, E, B]] = fa traverse f
}

private trait EitherTBifunctor[F[_]] extends Bifunctor[EitherT[F, ?, ?]] {
  implicit def F: Functor[F]

  override def bimap[A, B, C, D](fab: EitherT[F, A, B])(f: A => C, g: B => D): EitherT[F, C, D] = fab.bimap(f, g)
}

private trait EitherTBifoldable[F[_]] extends Bifoldable.FromBifoldMap[EitherT[F, ?, ?]] {
  implicit def F: Foldable[F]

  override final def bifoldMap[A, B, M: Monoid](fab: EitherT[F, A, B])(f: A => M)(g: B => M) =
    F.foldMap(fab.run)(Bifoldable[\/].bifoldMap(_)(f)(g))
}

private trait EitherTBitraverse[F[_]] extends Bitraverse[EitherT[F, ?, ?]] with EitherTBifunctor[F] with EitherTBifoldable[F] {
  implicit def F: Traverse[F]

  def bitraverseImpl[G[_] : Applicative, A, B, C, D](fab: EitherT[F, A, B])
                                                (f: A => G[C], g: B => G[D]): G[EitherT[F, C, D]] =
    fab.bitraverse(f, g)
}

private trait EitherTHoist[A] extends Hoist[λ[(α[_], β) => EitherT[α, A, β]]] {
  def hoist[M[_], N[_]](f: M ~> N)(implicit M: Monad[M]) =
    λ[EitherT[M, A, ?] ~> EitherT[N, A, ?]](_ mapT f)

  def liftM[M[_], B](mb: M[B])(implicit M: Monad[M]): EitherT[M, A, B] = EitherT(M.map(mb)(\/.right))

  implicit def apply[M[_] : Monad]: Monad[EitherT[M, A, ?]] = EitherT.eitherTMonad
}

private[scalaz] trait EitherTMonadTell[F[_], W, A] extends MonadTell[EitherT[F, A, ?], W] with EitherTMonad[F, A] with EitherTHoist[A] {
  def MT: MonadTell[F, W]

  implicit def F = MT

  def writer[B](w: W, v: B): EitherT[F, A, B] =
    liftM[F, B](MT.writer(w, v))

  def left[B](v: => A): EitherT[F, A, B] =
    EitherT.left[F, A, B](MT.point(v))

  def right[B](v: => B): EitherT[F, A, B] =
    EitherT.right[F, A, B](MT.point(v))
}

private[scalaz] trait EitherTMonadListen[F[_], W, A] extends MonadListen[EitherT[F, A, ?], W] with EitherTMonadTell[F, W, A] {
  implicit def MT: MonadListen[F, W]

  def listen[B](ma: EitherT[F, A, B]): EitherT[F, A, (B, W)] = {
    val tmp = MT.bind[(A \/ B, W), A \/ (B, W)](MT.listen(ma.run)){
      case (-\/(a), _) => MT.point(-\/(a))
      case (\/-(b), w) => MT.point(\/-((b, w)))
    }

    EitherT[F, A, (B, W)](tmp)
  }
}

private trait EitherTMonadError[F[_], E] extends MonadError[EitherT[F, E, ?], E] with EitherTMonad[F, E] {
  implicit def F: Monad[F]
  def raiseError[A](e: E): EitherT[F, E, A] = EitherT(F.point(-\/(e)))
  def handleError[A](fa: EitherT[F, E, A])(f: E => EitherT[F, E, A]): EitherT[F, E, A] =
    EitherT(F.bind(fa.run) {
      case -\/(e) => f(e).run
      case r => F.point(r)
    })
}

private trait EitherTNondeterminism[F[_], E] extends Nondeterminism[EitherT[F, E, ?]] with EitherTMonad[F, E] {
  implicit def F: Nondeterminism[F]

  def chooseAny[A](head: EitherT[F, E, A], tail: Seq[EitherT[F, E, A]]): EitherT[F, E, (A, Seq[EitherT[F, E, A]])] =
    EitherT(F.map(F.chooseAny(head.run, tail map (_.run))) {
      case (a, residuals) =>
        a.map((_, residuals.map(new EitherT(_))))
    })
}<|MERGE_RESOLUTION|>--- conflicted
+++ resolved
@@ -76,16 +76,14 @@
   def map[C](f: B => C)(implicit F: Functor[F]): EitherT[F, A, C] =
     EitherT(F.map(run)(_.map(f)))
 
-<<<<<<< HEAD
   /** Map on the right of this disjunction. */
   def mapF[C](f: B => F[C])(implicit M: Monad[F]): EitherT[F, A, C] =
     flatMapF {
       f andThen (mb => M.map(mb)(b => \/-(b)))
     }
-=======
+  
   def mapT[G[_], C, D](f: F[A \/ B] => G[C \/ D]): EitherT[G, C, D] =
     EitherT(f(run))
->>>>>>> 3299caae
 
   /** Traverse on the right of this disjunction. */
   def traverse[G[_], C](f: B => G[C])(implicit F: Traverse[F], G: Applicative[G]): G[EitherT[F, A, C]] =
