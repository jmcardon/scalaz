--- conflicted
+++ resolved
@@ -139,11 +139,6 @@
   def |||[AA >: A, BB >: B](x: => EitherT[F, AA, BB])(implicit F: Bind[F]): EitherT[F, AA, BB] =
     |||(x)
 
-<<<<<<< HEAD
-  /** Return the first right or they are both right, sum them and return that right. */
-  def +++[AA >: A, BB >: B](x: => EitherT[F, AA, BB])(implicit M: Semigroup[BB], F: Apply[F]): EitherT[F, AA, BB] =
-    EitherT(F(run, x.run)(_ +++ _))
-=======
   /**
    * Sums up values inside disjunction, if both are left or right. Returns first left otherwise.
    * {{{
@@ -153,9 +148,8 @@
    * -\/(v1) +++ -\/(v2) → -\/(v1 + v2)
    * }}}
    */
-  def +++[AA >: A, BB >: B](x: => EitherT[F, AA, BB])(implicit M1: Semigroup[BB], M2: Semigroup[AA], F: Apply[F]): EitherT[F, AA, BB] =
-    EitherT(F.map2(run, x.run)(_ +++ _))
->>>>>>> 36645c3b
+  def +++[AA >: A, BB >: B](x: => EitherT[F, AA, BB])(implicit M: Semigroup[BB], F: Apply[F]): EitherT[F, AA, BB] =
+    EitherT(F(run, x.run)(_ +++ _))
 
   /** Ensures that the right value of this disjunction satisfies the given predicate, or returns left with the given value. */
   def ensure[AA >: A](onLeft: => AA)(f: B => Boolean)(implicit F: Functor[F]): EitherT[F, AA, B] =
@@ -350,14 +344,14 @@
   implicit def W = MW.W
 
   def writer[B](v: (W, B)): EitherT[({type λ[+α] = F[W, α]})#λ, A, B] =
-    liftM[({type λ[+α] = F[W, α]})#λ, B](MW.writer(v)) 
+    liftM[({type λ[+α] = F[W, α]})#λ, B](MW.writer(v))
 
   def left[B](v: => A): EitherT[({type λ[+α] = F[W, α]})#λ, A, B] =
     EitherT.left[({type λ[+α] = F[W, α]})#λ, A, B](MW.point(v))
 
   def right[B](v: => B): EitherT[({type λ[+α] = F[W, α]})#λ, A, B] =
     EitherT.right[({type λ[+α] = F[W, α]})#λ, A, B](MW.point(v))
-} 
+}
 
 trait EitherTListenableMonadWriter[F[+_, +_], W, A] extends ListenableMonadWriter[({type λ[+α, +β] = EitherT[({type f[+x] = F[α, x]})#f, A, β]})#λ, W] with EitherTMonadWriter[F, W, A] {
   implicit def MW: ListenableMonadWriter[F, W]
@@ -365,7 +359,7 @@
   def listen[B](ma: EitherT[({type λ[+α] = F[W, α]})#λ, A, B]): EitherT[({type λ[+α] = F[W, α]})#λ, A, (B, W)] = {
     val tmp = MW.bind[(A \/ B, W), A \/ (B, W)](MW.listen(ma.run)){
       case (-\/(a), _) => MW.point(-\/(a))
-      case (\/-(b), w) => MW.point(\/-((b, w))) 
+      case (\/-(b), w) => MW.point(\/-((b, w)))
     }
 
     EitherT[({type λ[+α] = F[W, α]})#λ, A, (B, W)](tmp)
