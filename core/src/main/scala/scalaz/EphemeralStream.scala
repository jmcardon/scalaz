package scalaz

import Scalaz._
import java.lang.ref.WeakReference

object EphemeralStream {
  val empty = new EphemeralStream[⊥] {
    def isEmpty = true
<<<<<<< HEAD
    def head: () => Nothing = () => system.error("head of empty stream")
    def tail: () => Nothing = () => system.error("tail of empty stream")
=======
    def head: () => ⊥ = () => error("head of empty stream")
    def tail: () => ⊥ = () => error("tail of empty stream")
>>>>>>> ab567fd2
  }

  object cons {
    def apply[A](a: => A, as: => EphemeralStream[A]) = new EphemeralStream[A] {
      def isEmpty = false
      val head = weakMemo(a)
      val tail = weakMemo(as)
    }
  }

  def apply[A](as: A*): EphemeralStream[A] =
    unfold(0, (b: Int) =>
      if (b < as.size) Some((as(b), b + 1))
      else None)

  implicit val ephemeralStreamPure: Pure[EphemeralStream] = new Pure[EphemeralStream] {
    def pure[A](a: => A) = EphemeralStream(a)
  }

  implicit val ephemeralStreamBind: Bind[EphemeralStream] = new Bind[EphemeralStream] {
    def bind[A, B](a: EphemeralStream[A], f: A => EphemeralStream[B]) =
      a.flatMap(f)
  }

  def unfold[A, B](b: => B, f: B => Option[(A, B)]): EphemeralStream[A] =
    f(b) match {
      case None => empty
      case Some((a, r)) => cons(a, unfold(r, f))
    }

  def iterate[A](start: A)(f: A => A): EphemeralStream[A] =
    unfold(start, (a: A) => {
      val fa = f(a)
      Some((fa, fa))
    })

  def range(lower: Int, upper: Int): EphemeralStream[Int] =
    if (lower >= upper) empty else cons(lower, range(lower + 1, upper))

  def fromStream[A](s: => Stream[A]): EphemeralStream[A] = s match {
    case Stream() => empty
    case h #:: t => cons(h, fromStream(t))
  }

  implicit def toIterable[A](e: EphemeralStream[A]): Iterable[A] = new Iterable[A] {
    def iterator = new Iterator[A] {
      var cur = e
      def next = {
        val t = cur.head()
        cur = cur.tail()
        t
      }
      def hasNext = !cur.isEmpty
    }
  }

  def weakMemo[V](f: => V): () => V = {
    val latch = new Object
    @volatile var v: Option[WeakReference[V]] = None
    () => {
      val a = v.map(x => x.get)
      if (a.isDefined && a.get != null) a.get else latch.synchronized {
        val x = f
        v = Some(new WeakReference(x))
        x
      }
    }
  }

}

sealed trait EphemeralStream[+A] {
  import EphemeralStream._
  import Scalaz._

  def isEmpty: Boolean
  def head: () => A
  def tail: () => EphemeralStream[A]
  def toList: List[A] = {
    def lcons(xs: => List[A])(x: => A) = x :: xs
    foldLeft(nil[A])(lcons _).reverse
  }

  def foldRight[B](z: => B)(f: (=> A) => (=> B) => B): B =
    if (isEmpty) z else f(head())(tail().foldRight(z)(f))

  def foldLeft[B](z: => B)(f: (=> B) => (=> A) => B): B = {
    var t = this
    var acc = z
    while (!t.isEmpty) {
      acc = f(acc)(t.head())
      t = t.tail()
    }
    acc
  }

  def filter(p: A => Boolean): EphemeralStream[A] = {
    var rest = this dropWhile (!p(_))
    if (rest.isEmpty) empty
    else cons(rest.head(), rest.tail() filter p)
  }

  def dropWhile(p: A => Boolean): EphemeralStream[A] = {
    var these: EphemeralStream[A] = this
    while (!these.isEmpty && p(these.head())) these = these.tail()
    these
  }

  def ++[BB >: A](e: => EphemeralStream[BB]): EphemeralStream[BB] =
    foldRight[EphemeralStream[BB]](e)((cons[BB](_, _)).curried)

  def flatMap[B](f: A => EphemeralStream[B]): EphemeralStream[B] =
    foldRight[EphemeralStream[B]](empty)(h => t => f(h) ++ t)

  def map[B](f: A => B): EphemeralStream[B] =
    flatMap(x => EphemeralStream(f(x)))

  def length = {
    def addOne(c: => Int)(a: => A) = 1 + c
    foldLeft(0)(addOne _)
  }
}<|MERGE_RESOLUTION|>--- conflicted
+++ resolved
@@ -6,13 +6,8 @@
 object EphemeralStream {
   val empty = new EphemeralStream[⊥] {
     def isEmpty = true
-<<<<<<< HEAD
-    def head: () => Nothing = () => system.error("head of empty stream")
-    def tail: () => Nothing = () => system.error("tail of empty stream")
-=======
-    def head: () => ⊥ = () => error("head of empty stream")
-    def tail: () => ⊥ = () => error("tail of empty stream")
->>>>>>> ab567fd2
+    def head: () => ⊥ = () => system.error("head of empty stream")
+    def tail: () => ⊥ = () => system.error("tail of empty stream")
   }
 
   object cons {
@@ -121,7 +116,7 @@
     these
   }
 
-  def ++[BB >: A](e: => EphemeralStream[BB]): EphemeralStream[BB] =
+  def ++[BB >: A](e: EphemeralStream[BB]): EphemeralStream[BB] =
     foldRight[EphemeralStream[BB]](e)((cons[BB](_, _)).curried)
 
   def flatMap[B](f: A => EphemeralStream[B]): EphemeralStream[B] =
