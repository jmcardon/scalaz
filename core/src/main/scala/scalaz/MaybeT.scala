package scalaz


/**
  * monad transformer for Maybe
  */
final case class MaybeT[F[_], A](run: F[Maybe[A]]) {
  self =>
  import Maybe._

  def map[B](f: A => B)(implicit F: Functor[F]): MaybeT[F, B] = new MaybeT[F, B](mapO(_ map f))

<<<<<<< HEAD
  def mapF[B](f: A => F[B])(implicit F: Monad[F]): MaybeT[F, B] = new MaybeT[F, B](
    F.bind(self.run) {
      case Empty() => F.point(empty[B])
      case Just(z) => F.map(f(z))(b => just(b))
    }
  )
=======
  def mapT[G[_], B](f: F[Maybe[A]] => G[Maybe[B]]): MaybeT[G, B] =
    MaybeT(f(run))
>>>>>>> 3299caae

  def flatMap[B](f: A => MaybeT[F, B])(implicit F: Monad[F]): MaybeT[F, B] = new MaybeT[F, B](
    F.bind(self.run)(_.cata(f(_).run, F.point(empty)))
  )

  def flatMapF[B](f: A => F[Maybe[B]])(implicit F: Monad[F]): MaybeT[F, B] = new MaybeT[F, B](
    F.bind(self.run) {
      case Empty() => F.point(empty[B])
      case Just(z) => f(z)
    }
  )

  def foldRight[Z](z: => Z)(f: (A, => Z) => Z)(implicit F: Foldable[F]): Z = {
    F.foldRight[Maybe[A], Z](run, z)((a, b) => Foldable[Maybe].foldRight[A, Z](a, b)(f))
  }

  def traverse[G[_], B](f: A => G[B])(implicit F: Traverse[F], G: Applicative[G]): G[MaybeT[F, B]] = {
    G.map(F.traverse(run)(o => Traverse[Maybe].traverse(o)(f)))(MaybeT.apply)
  }

  def ap[B](f: => MaybeT[F, A => B])(implicit F: Monad[F]): MaybeT[F, B] =
    MaybeT(F.bind(f.run)(_.cata(ff => F.map(run)(_ map ff), F.point(empty))))

  /** Apply a function in the environment of both maybes, containing
    * both `F`s.  It is not compatible with `Monad#bind`.
    */
  def app[B](f: => MaybeT[F, A => B])(implicit F: Apply[F]): MaybeT[F, B] =
    MaybeT(F.apply2(f.run, run) {
      case (ff, aa) => maybeInstance.ap(aa)(ff)
    })

  def isJust(implicit F: Functor[F]): F[Boolean] = mapO(_.isJust)

  def isDefined(implicit F: Functor[F]): F[Boolean] = mapO(_.isJust)

  def isEmpty(implicit F: Functor[F]): F[Boolean] = mapO(_.isEmpty)

  def filter(f: A => Boolean)(implicit F: Functor[F]): MaybeT[F, A] = MaybeT(F.map(self.run) { _ filter f })

  def cata[X](just: A => X, empty: => X)(implicit F: Functor[F]): F[X] = mapO(_.cata(just, empty))

  def getOrElse(default: => A)(implicit F: Functor[F]): F[A] = mapO(_.getOrElse(default))

  /** Alias for `getOrElse`. */
  def |(default: => A)(implicit F: Functor[F]): F[A] =
    getOrElse(default)

  def getOrElseF(default: => F[A])(implicit F: Monad[F]): F[A] =
    F.bind(self.run)(_.cata(F.point(_), default))

  def orZero(implicit F0: Functor[F], M0: Monoid[A]): F[A] = getOrElse(M0.zero)

  def unary_~(implicit F0: Functor[F], M0: Monoid[A]): F[A] = orZero

  def exists(f: A => Boolean)(implicit F: Functor[F]): F[Boolean] = mapO(_.exists(f))

  def forall(f: A => Boolean)(implicit F: Functor[F]): F[Boolean] = mapO(_.forall(f))

  def orElse(a: => MaybeT[F, A])(implicit F: Monad[F]): MaybeT[F, A] =
    MaybeT(F.bind(run)(_.cata(a => F.point(just(a)), a.run)))

  def |||(a: => MaybeT[F, A])(implicit F: Monad[F]): MaybeT[F, A] =
    orElse(a)

  def toRight[E](e: => E)(implicit F: Functor[F]): EitherT[F,E,A] = EitherT(F.map(run)(_.toRight(e)))

  def toLeft[B](b: => B)(implicit F: Functor[F]): EitherT[F,A,B] = EitherT(F.map(run)(_.toLeft(b)))

  private def mapO[B](f: Maybe[A] => B)(implicit F: Functor[F]) = F.map(run)(f)
}

//
// Prioritized Implicits for type class instances
//

sealed abstract class MaybeTInstances3 {
  implicit def maybeTFunctor[F[_]](implicit F0: Functor[F]): Functor[MaybeT[F, ?]] =
    new MaybeTFunctor[F] {
      implicit def F: Functor[F] = F0
    }
}

sealed abstract class MaybeTInstances2 extends MaybeTInstances3 {
  implicit def maybeTMonadError[F[_], E](implicit F0: MonadError[F, E]): MonadError[MaybeT[F, ?], E] =
    new MaybeTMonadError[F, E] {
      def F = F0
    }
}

sealed abstract class MaybeTInstances1 extends MaybeTInstances2 {
  implicit def maybeTFoldable[F[_]](implicit F0: Foldable[F]): Foldable[MaybeT[F, ?]] =
    new MaybeTFoldable[F] {
      implicit def F: Foldable[F] = F0
    }

  implicit def maybeTBindRec[F[_]](implicit F0: BindRec[F], F1: Monad[F]): BindRec[MaybeT[F, ?]] =
    new MaybeTBindRec[F] {
      implicit def B: BindRec[F] = F0
      implicit def F: Monad[F] = F1
    }
}

sealed abstract class MaybeTInstances0 extends MaybeTInstances1 {
  implicit def maybeTMonadPlus[F[_]](implicit F0: Monad[F]): MonadPlus[MaybeT[F, ?]] =
    new MaybeTMonadPlus[F] {
      implicit def F: Monad[F] = F0
    }
}

sealed abstract class MaybeTInstances extends MaybeTInstances0 {
  implicit val maybeTMonadTrans: Hoist[MaybeT] = new MaybeTHoist {}

  implicit def maybeTTraverse[F[_]](implicit F0: Traverse[F]): Traverse[MaybeT[F, ?]] =
    new MaybeTTraverse[F] {
      implicit def F: Traverse[F] = F0
    }

  implicit def maybeTEqual[F[_], A](implicit F0: Equal[F[Maybe[A]]]): Equal[MaybeT[F, A]] =
    F0.contramap((_: MaybeT[F, A]).run)

  implicit def maybeTShow[F[_], A](implicit F0: Show[F[Maybe[A]]]): Show[MaybeT[F, A]] =
    Contravariant[Show].contramap(F0)(_.run)
}

object MaybeT extends MaybeTInstances {
  def maybeT[M[_]]: λ[α => M[Maybe[α]]] ~> MaybeT[M, ?] =
    λ[λ[α => M[Maybe[α]]] ~> MaybeT[M, ?]](
      new MaybeT(_)
    )

  def just[M[_], A](v: => A)(implicit M: Applicative[M]): MaybeT[M, A] =
    MaybeT.maybeT[M].apply[A](M.point(Maybe.just(v)))

  def empty[M[_], A](implicit M: Applicative[M]): MaybeT[M, A] =
    MaybeT.maybeT[M].apply[A](M.point(Maybe.empty))

  def monadTell[F[_], W, A](implicit MT0: MonadTell[F, W]): MonadTell[MaybeT[F, ?], W] =
    new MaybeTMonadTell[F, W] {
      def MT = MT0
    }

  def monadListen[F[_], W, A](implicit ML0: MonadListen[F, W]): MonadListen[MaybeT[F, ?], W] =
    new MaybeTMonadListen[F, W] {
      def MT = ML0
    }
}

//
// Implementation traits for type class instances
//

private trait MaybeTFunctor[F[_]] extends Functor[MaybeT[F, ?]] {
  implicit def F: Functor[F]

  override final def map[A, B](fa: MaybeT[F, A])(f: A => B): MaybeT[F, B] = fa map f
}

private trait MaybeTMonad[F[_]] extends Monad[MaybeT[F, ?]] {
  implicit def F: Monad[F]

  override final def ap[A, B](fa: => MaybeT[F, A])(f: => MaybeT[F, A => B]): MaybeT[F, B] = fa ap f
  final def point[A](a: => A): MaybeT[F, A] = MaybeT[F, A](F.point(Maybe.just(a)))
  final def bind[A, B](fa: MaybeT[F, A])(f: A => MaybeT[F, B]): MaybeT[F, B] = fa flatMap f
}

private trait MaybeTBindRec[F[_]] extends BindRec[MaybeT[F, ?]] with MaybeTMonad[F] {
  implicit def B: BindRec[F]

  final def tailrecM[A, B](a: A)(f: A => MaybeT[F, A \/ B]): MaybeT[F, B] =
    MaybeT(
      B.tailrecM[A, Maybe[B]](a)(a => F.map(f(a).run) {
        _.cata(_.map(Maybe.just), \/-(Maybe.empty))
      })
    )
}

private trait MaybeTFoldable[F[_]] extends Foldable.FromFoldr[MaybeT[F, ?]] {
  implicit def F: Foldable[F]

  override def foldRight[A, B](fa: MaybeT[F, A], z: => B)(f: (A, => B) => B): B = fa.foldRight(z)(f)
}

private trait MaybeTTraverse[F[_]] extends Traverse[MaybeT[F, ?]] with MaybeTFoldable[F] with MaybeTFunctor[F]{
  implicit def F: Traverse[F]

  def traverseImpl[G[_] : Applicative, A, B](fa: MaybeT[F, A])(f: A => G[B]): G[MaybeT[F, B]] = fa traverse f
}

private trait MaybeTHoist extends Hoist[MaybeT] {
  def liftM[G[_], A](a: G[A])(implicit G: Monad[G]): MaybeT[G, A] =
    MaybeT[G, A](G.map[A, Maybe[A]](a)((a: A) => Maybe.just(a)))

  def hoist[M[_]: Monad, N[_]](f: M ~> N) =
    λ[MaybeT[M, ?] ~> MaybeT[N, ?]](_ mapT f)

  implicit def apply[G[_] : Monad]: Monad[MaybeT[G, ?]] =
    MaybeT.maybeTMonadPlus[G]
}

private trait MaybeTMonadPlus[F[_]] extends MonadPlus[MaybeT[F, ?]] with MaybeTMonad[F] {
  implicit def F: Monad[F]

  def empty[A]: MaybeT[F, A] = MaybeT(F point Maybe.empty)
  def plus[A](a: MaybeT[F, A], b: => MaybeT[F, A]): MaybeT[F, A] = a orElse b
}

private trait MaybeTMonadError[F[_], E] extends MonadError[MaybeT[F, ?], E] with MaybeTMonad[F] {
  override def F: MonadError[F, E]

  override def raiseError[A](e: E) =
    MaybeT[F, A](F.map(F.raiseError[A](e))(Maybe.just))

  override def handleError[A](fa: MaybeT[F, A])(f: E => MaybeT[F, A]) =
    MaybeT[F, A](F.handleError(fa.run)(f(_).run))
}

private trait MaybeTMonadTell[F[_], W] extends MonadTell[MaybeT[F, ?], W] with MaybeTMonad[F] with MaybeTHoist {
  def MT: MonadTell[F, W]

  implicit def F = MT

  def writer[A](w: W, v: A): MaybeT[F, A] =
    liftM[F, A](MT.writer(w, v))
}

private trait MaybeTMonadListen[F[_], W] extends MonadListen[MaybeT[F, ?], W] with MaybeTMonadTell[F, W] {
  def MT: MonadListen[F, W]

  def listen[A](ma: MaybeT[F, A]): MaybeT[F, (A, W)] = {
    val tmp = MT.bind[(Maybe[A], W), Maybe[(A, W)]](MT.listen(ma.run)) {
      case (m, w) => m.cata(j => MT.point(Maybe.just((j, w))), MT.point(Maybe.empty))
    }

    MaybeT.maybeT[F].apply[(A, W)](tmp)
  }
}<|MERGE_RESOLUTION|>--- conflicted
+++ resolved
@@ -10,17 +10,15 @@
 
   def map[B](f: A => B)(implicit F: Functor[F]): MaybeT[F, B] = new MaybeT[F, B](mapO(_ map f))
 
-<<<<<<< HEAD
   def mapF[B](f: A => F[B])(implicit F: Monad[F]): MaybeT[F, B] = new MaybeT[F, B](
     F.bind(self.run) {
       case Empty() => F.point(empty[B])
       case Just(z) => F.map(f(z))(b => just(b))
     }
   )
-=======
+  
   def mapT[G[_], B](f: F[Maybe[A]] => G[Maybe[B]]): MaybeT[G, B] =
     MaybeT(f(run))
->>>>>>> 3299caae
 
   def flatMap[B](f: A => MaybeT[F, B])(implicit F: Monad[F]): MaybeT[F, B] = new MaybeT[F, B](
     F.bind(self.run)(_.cata(f(_).run, F.point(empty)))
