--- conflicted
+++ resolved
@@ -54,13 +54,8 @@
 
 object FoldCase extends FoldCaseInstances
 
-<<<<<<< HEAD
-trait FoldCaseInstances {
+sealed abstract class FoldCaseInstances {
   implicit val StringFoldCase: FoldCase[String] = new FoldCase[String] {
-=======
-sealed abstract class FoldCaseInstances {
-  implicit def StringFoldCase: FoldCase[String] = new FoldCase[String] {
->>>>>>> 64c6a125
     def foldCase(s: String) = s.toLowerCase
   }
 }