--- conflicted
+++ resolved
@@ -85,13 +85,8 @@
   implicit def lazyOptionEqual[F[_], A](implicit FA: Equal[F[LazyOption[A]]]): Equal[LazyOptionT[F, A]] = Equal.equalBy((_: LazyOptionT[F, A]).run)
 }
 
-<<<<<<< HEAD
-trait LazyOptionTInstances extends LazyOptionTInstances0 {
+sealed abstract class LazyOptionTInstances extends LazyOptionTInstances0 {
   implicit val lazyOptionTMonadTrans: Hoist[LazyOptionT] = new LazyOptionTHoist {}
-=======
-sealed abstract class LazyOptionTInstances extends LazyOptionTInstances0 {
-  implicit def lazyOptionTMonadTrans: Hoist[LazyOptionT] = new LazyOptionTHoist {}
->>>>>>> 64c6a125
 
   implicit def lazyOptionTMonad[F[_]](implicit F0: Monad[F]): Monad[({type λ[α] = LazyOptionT[F, α]})#λ] = new LazyOptionTMonad[F] {
     implicit def F: Monad[F] = F0
