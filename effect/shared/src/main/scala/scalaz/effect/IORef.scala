--- conflicted
+++ resolved
@@ -18,12 +18,7 @@
  * } yield ()
  * }}}
  */
-<<<<<<< HEAD
 final class IORef[A] private (private val value : AtomicReference[A]) extends AnyVal {
-=======
-final class IORef[A] private (@volatile private var value: A) {
-
->>>>>>> bb5b42d2
   /**
    * Reads the value from the `IORef`.
    */
@@ -107,7 +102,6 @@
    * aborts immediately under concurrent modification of the value by other
    * fibers.
    */
-<<<<<<< HEAD
   final def tryModifyFold[E, B](f: A => (B, A)): IO[E, Maybe[B]] = IO.sync {
     val current = value.get
 
@@ -116,9 +110,6 @@
     if (value.compareAndSet(current, tuple._2)) Maybe.just(tuple._1)
     else Maybe.empty
   }
-=======
-  final def modify(f: A => A): IO[A] = IO.sync({ value = f(value); value })
->>>>>>> bb5b42d2
 }
 
 object IORef {
