--- conflicted
+++ resolved
@@ -8,17 +8,13 @@
 import scala.math.{Ordering => SOrdering}
 import org.scalacheck.Prop.forAll
 
-<<<<<<< HEAD
 abstract class XMapTest[Map[K, V] <: SMap[K, V] with MapLike[K, V, Map[K, V]], BKC[_]]
   (dict: MapSubInstances with MapSubFunctions{
      type XMap[A, B] = Map[A, B]
      type BuildKeyConstraint[A] = BKC[A]
-   })(implicit BKCF: Contravariant[BKC], OI: BKC[Int], OS: BKC[String]) extends Spec {
+   })(implicit BKCF: Contravariant[BKC], OI: BKC[Int], OS: BKC[String]) extends SpecLite {
   import dict._
 
-=======
-object MapTest extends SpecLite {
->>>>>>> 55240f79
   checkAll(traverse.laws[({type F[V] = Map[Int,V]})#F])
   checkAll(isEmpty.laws[({type F[V] = Map[Int,V]})#F])
   checkAll(monoid.laws[Map[Int,String]])
@@ -63,5 +59,5 @@
   def contramap[A, B](fa: DummyImplicit)(f: B => A) = fa
 }
 
-class MapTest extends XMapTest[SMap, ({type λ[α] = DummyImplicit})#λ
+object MapTest extends XMapTest[SMap, ({type λ[α] = DummyImplicit})#λ
     ](std.map)(DIContravariant, implicitly, implicitly)