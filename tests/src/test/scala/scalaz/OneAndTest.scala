--- conflicted
+++ resolved
@@ -81,20 +81,6 @@
     }
   }
 
-<<<<<<< HEAD
-object instances {
-    def functor[F[_]: Functor] = Functor[({type λ[α] = OneAnd[F, α]})#λ]
-    def functorMax[F[_]: MonadPlus: Traverse1] = Functor[({type λ[α] = OneAnd[F, α]})#λ]
-    def apply[F[_]: Applicative: Plus] = Apply[({type λ[α] = OneAnd[F, α]})#λ]
-    def applicative[F[_]: ApplicativePlus] = Applicative[({type λ[α] = OneAnd[F, α]})#λ]
-    def bind[F[_]: Monad: Plus] = Bind[({type λ[α] = OneAnd[F, α]})#λ]
-    def monad[F[_]: MonadPlus] = Monad[({type λ[α] = OneAnd[F, α]})#λ]
-    def plus[F[_]: Applicative: Plus] = Plus[({type λ[α] = OneAnd[F, α]})#λ]
-    def foldable[F[_]: Foldable] = Foldable1[({type λ[α] = OneAnd[F, α]})#λ]
-    def foldable1[F[_]: Foldable1] = Foldable1[({type λ[α] = OneAnd[F, α]})#λ]
-    def traverse[F[_]: Traverse] = Traverse1[({type λ[α] = OneAnd[F, α]})#λ]
-    def traverse1[F[_]: Traverse1] = Traverse1[({type λ[α] = OneAnd[F, α]})#λ]
-=======
   object instances {
     def functor[F[_]: Functor] = Functor[OneAnd[F, ?]]
     def functorMax[F[_]: MonadPlus: Traverse1] = Functor[OneAnd[F, ?]]
@@ -107,7 +93,6 @@
     def foldable1[F[_]: Foldable1] = Foldable1[OneAnd[F, ?]]
     def traverse[F[_]: Traverse] = Traverse1[OneAnd[F, ?]]
     def traverse1[F[_]: Traverse1] = Traverse1[OneAnd[F, ?]]
->>>>>>> b4463567
     def semigroup[F[_]: Applicative: Plus, A] = Semigroup[OneAnd[F, A]]
   }
 }