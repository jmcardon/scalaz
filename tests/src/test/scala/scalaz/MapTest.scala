--- conflicted
+++ resolved
@@ -535,15 +535,6 @@
     }
   }*/
 
-<<<<<<< HEAD
-  import scalaz.scalacheck.ScalaCheckBinding._
-
-  implicit def mapArb[A, B](implicit o: Order[A], a: Arbitrary[List[(A, B)]]): Arbitrary[A ==>> B] =
-    Functor[Arbitrary].map(a)(as => fromList(as))
-
-=======
-  checkAll(equal.laws[Int ==>> Int])
->>>>>>> bd4ea3a2
   checkAll(order.laws[Int ==>> Int])
   checkAll(monoid.laws[Int ==>> Int])
 
