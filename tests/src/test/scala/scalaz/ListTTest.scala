--- conflicted
+++ resolved
@@ -45,15 +45,13 @@
       ListT.fromList(ass).map(_ * 2).toList must_===(ass.map(_.map(_ * 2)))
   }
 
-<<<<<<< HEAD
   "mapF consistent with map" ! forAll { (fa: ListTOpt[Int], f: Int => Int) =>
     fa.map(f) must_=== fa.mapF(f andThen (i => Applicative[Option].point(i)))
-=======
+  
   "collect" ! forAll {
     (ass: List[List[Int]]) =>
       val pf : PartialFunction[Int, String] = { case (i : Int) if i > 2 => i.toString }
       ListT.fromList(ass).collect(pf).toList must_===(ass.map(_.collect(pf)))
->>>>>>> 3299caae
   }
 
   "flatMap" ! forAll {
