// Copyright (C) 2017 John A. De Goes. All rights reserved.
package scalaz.effect

import java.util.concurrent.TimeUnit
import org.openjdk.jmh.annotations._
import scala.concurrent.Await

import IOBenchmarks._

@State(Scope.Thread)
@BenchmarkMode(Array(Mode.Throughput))
@OutputTimeUnit(TimeUnit.SECONDS)
class IODeepFlatMapBenchmark {
  @Param(Array("20"))
  var depth: Int = _

  @Benchmark
  def thunkDeepFlatMap(): BigInt = {
    def fib(n: Int): Thunk[BigInt] =
      if (n <= 1) Thunk(n)
      else
        fib(n - 1).flatMap { a =>
          fib(n - 2).flatMap(b => Thunk(a + b))
        }

    fib(depth).unsafePerformIO()
  }

  @Benchmark
  def futureDeepFlatMap(): BigInt = {
    import scala.concurrent.Future
    import scala.concurrent.duration.Duration.Inf

    def fib(n: Int): Future[BigInt] =
      if (n <= 1) Future(n)
      else
        fib(n - 1).flatMap { a =>
          fib(n - 2).flatMap(b => Future(a + b))
        }

    Await.result(fib(depth), Inf)
  }

  @Benchmark
  def monixDeepFlatMap(): BigInt = {
    import monix.eval.Task

    def fib(n: Int): Task[BigInt] =
      if (n <= 1) Task.eval(n)
      else
        fib(n - 1).flatMap { a =>
          fib(n - 2).flatMap(b => Task.eval(a + b))
        }

    fib(depth).runSyncMaybe.right.get
  }

  @Benchmark
  def scalazDeepFlatMap(): BigInt = {
<<<<<<< HEAD
    def fib(n: Int): IO[Void, BigInt] =
      if (n <= 1) IO.point[Void, BigInt](n) else
        fib(n-1).flatMap { a =>
          fib(n-2).flatMap(b => IO.point(a + b))
=======
    def fib(n: Int): IO[BigInt] =
      if (n <= 1) IO.point(n)
      else
        fib(n - 1).flatMap { a =>
          fib(n - 2).flatMap(b => IO.point(a + b))
>>>>>>> bb5b42d2
        }

    unsafePerformIO(fib(depth))
  }

  @Benchmark
  def catsDeepFlatMap(): BigInt = {
    import cats.effect._

    def fib(n: Int): IO[BigInt] =
      if (n <= 1) IO(n)
      else
        fib(n - 1).flatMap { a =>
          fib(n - 2).flatMap(b => IO(a + b))
        }

    fib(depth).unsafeRunSync
  }
}<|MERGE_RESOLUTION|>--- conflicted
+++ resolved
@@ -57,18 +57,10 @@
 
   @Benchmark
   def scalazDeepFlatMap(): BigInt = {
-<<<<<<< HEAD
     def fib(n: Int): IO[Void, BigInt] =
       if (n <= 1) IO.point[Void, BigInt](n) else
         fib(n-1).flatMap { a =>
           fib(n-2).flatMap(b => IO.point(a + b))
-=======
-    def fib(n: Int): IO[BigInt] =
-      if (n <= 1) IO.point(n)
-      else
-        fib(n - 1).flatMap { a =>
-          fib(n - 2).flatMap(b => IO.point(a + b))
->>>>>>> bb5b42d2
         }
 
     unsafePerformIO(fib(depth))
